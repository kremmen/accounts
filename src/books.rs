use std::{collections::HashMap, cmp::Ordering};
use chrono::{NaiveDate};
use serde::{Serialize, Deserialize};
use uuid::Uuid;

use crate::{account::{Account, Schedule, Transaction, Entry}, scheduler::{Scheduler}};

#[derive(Clone, Serialize, Deserialize, Debug, PartialEq, Eq  )]
pub struct Settings {
    pub require_double_entry: bool,
}

/// Book of accounts a.k.a The Books.
#[derive(Serialize, Deserialize)]
pub struct Books {
    pub id: Uuid,
    pub name: String,
    accounts: HashMap<Uuid, Account>,
    scheduler: Scheduler,
    transactions: Vec<Transaction>,
    pub settings: Settings,
}

impl Books {
	pub fn generate(&mut self, end_date: NaiveDate) {
		self.transactions.append(&mut self.scheduler.generate(end_date));
        self.transactions.sort_by(|a, b| a.entries[0].date.cmp(&b.entries[0].date));
	}
}

impl Books {
    pub fn build_empty(name: &str) -> Books {
        Books{
            id: Uuid::new_v4(),
            name: name.to_string(),
            accounts: HashMap::new(),
            scheduler: Scheduler::build_empty(), transactions: Vec::new(),
            settings: Settings{ require_double_entry: false },
        }
    }

    pub fn add_account(&mut self, account: Account) {
        self.accounts.insert (account.id, account);
    }

    pub fn delete_account(&mut self, id: &Uuid) -> Result<(), BooksError> {
        if !self.accounts.contains_key(id) {
            return Err(BooksError::from_str(format!("Account {} not found.", id).as_str()));
        }

        if self.transactions.iter().any(|t|t.involves_account(id)) {
            return Err(BooksError::from_str(format!("Account {} can not be deleted as it has transactions.", id).as_str()));
        }

        self.accounts.remove(id);
        Ok(())
    }



    pub fn accounts(&self) -> Vec<Account> {
        let mut accounts_clone: Vec<Account> = Vec::new();
        for a in self.accounts.values() {
            accounts_clone.push(a.clone());
        }
<<<<<<< HEAD
=======

>>>>>>> 907bd603
        accounts_clone.sort_by(|a, b| {
            let result = a.account_type.order().cmp(&b.account_type.order());
            if result == Ordering::Equal {
                return a.name.cmp(&b.name)
            }
            return result
        });
        accounts_clone
    }

    pub fn add_transaction(&mut self, transaction: Transaction) -> Result<(), BooksError> {

        if let Some(value) = self.validate_transaction(&transaction) {
            return value;
        }

        self.transactions.push(transaction);
        Ok(())
    }

    fn validate_transaction(&mut self, transaction: &Transaction) -> Option<Result<(), BooksError>> {

        for e in transaction.entries.as_slice() {
            if !self.valid_account_id(Some(e.account_id)) {
                return Some(Err(BooksError{ error: format!("Account not found for id: {}", e.account_id) }))
            }
        }

        if self.settings.require_double_entry && transaction.entries.len() < 2 {
            return Some(Err(BooksError::from_str("A transaction needs at least two entries (double entry required is on).")))
        } else if transaction.entries.len() < 1 {
            return Some(Err(BooksError::from_str("A transaction must have at least one entry")))
        }

        if !self.valid_account_id(Some(transaction.entries[0].account_id)) {
            return Some(Err(BooksError::from_str("Invalid Account")))
        }
        None
    }

    pub fn update_transaction(&mut self, transaction: Transaction) -> Result<(), BooksError> {

        if let Some(value) = self.validate_transaction(&transaction) {
            return value;
        }

        if let Some(index) = self.transactions.iter().position(|t| t.id == transaction.id) {
            let _old = std::mem::replace(&mut self.transactions[index], transaction);
            Ok(())
        } else {
            Err(BooksError { error: "Transaction not found".to_string() })
        }


    }

    pub fn transactions(&self) -> &[Transaction] {
        self.transactions.as_slice()
    }

    pub fn transaction(&self, transaction_id: Uuid) ->  Option<Transaction> {
        let matches:Vec<Transaction> = self.transactions.iter()
            .filter(|t|t.id == transaction_id)
            .map(|t| t.clone())
            .collect();

        if matches.len() > 0 {
            return Some(matches[0].clone())
        }

        None
    }

    /// Get a copy of the transactions with balances for a given Account.
    pub fn account_entries(&self, account_id: Uuid) -> Result<Vec<Entry>, BooksError> {
        if !self.accounts.contains_key(&account_id) {
            return Err(BooksError::from_str(format!("Account not found for id {}", account_id).as_str()));
        }

        let mut account_transactions: Vec<Transaction> =
            self.transactions
                .iter()
                .filter(|t|t.involves_account(&account_id))
                .map(|t| t.clone())
                .collect();

        account_transactions.sort_by(|a, b| a.entries[0].date.cmp(&b.entries[0].date));
        let account = self.accounts.get(&account_id).unwrap();
        let mut balance = account.starting_balance;
        let mut account_entries: Vec<Entry> = Vec::new();
        account_transactions
            .iter()
            .for_each(|t| t.account_entries(account_id)
                .iter()
                .for_each(|e|{
                    if e.transaction_type == account.normal_balance() {
                        balance = balance + e.amount;
                    } else {
                        balance = balance - e.amount;
                    };
                    let mut new_e = e.clone();
                    new_e.set_balance(Some(balance.clone()));
                    account_entries.push(new_e);
                }
                )
            );

        account_entries.sort_by(|a, b| a.date.cmp(&b.date));
        Ok(account_entries)
    }

    pub fn add_schedule(&mut self, schedule: Schedule) -> Result<(), BooksError> {
        if let Some(value) = self.validate_schedule(&schedule) {
            return value;
        }

        self.scheduler.add_schedule(schedule);
        Ok(())
    }

    fn validate_schedule(&mut self, schedule: &Schedule) -> Option<Result<(), BooksError>> {
        if !self.valid_account_id(schedule.dr_account_id) {
            return Some(Err(BooksError::from_str("Invalid DR account")))
        }
        if !self.valid_account_id(schedule.cr_account_id) {
            return Some(Err(BooksError::from_str("Invalid CR account")))
        }
        if schedule.dr_account_id.is_none() && schedule.cr_account_id.is_none() {
            return Some(Err(BooksError::from_str("A schedule must have at least one account")))
        }
        None
    }

    pub fn update_schedule(&mut self, schedule: Schedule) -> Result<(), BooksError> {
        if let Some(value) = self.validate_schedule(&schedule) {
            return value;
        }

        self.scheduler.update_schedule(schedule)
    }

    pub fn schedules(&self) -> &[Schedule] {
        self.scheduler.schedules()
    }

    pub fn end_date(&self) -> Option<NaiveDate> {
        self.scheduler.end_date()
    }

    fn valid_account_id(&self, id: Option<Uuid>) -> bool {
        match id {
            Some(k) => return self.accounts.contains_key(&k),
            None => return true
        }
    }
}

#[derive(Debug)]
pub struct BooksError {
    pub error: String,
}

impl BooksError {
    pub fn from_str(name: &str) -> BooksError {
        BooksError { error: String::from(name) }
    }
}

#[cfg(test)]

mod tests {
    use uuid::Uuid;
    use chrono::{NaiveDate};
    use rust_decimal_macros::dec;
    use crate::{account::*, books::BooksError};

    use super::Books;

    #[test]
    fn test_add_account(){
        let a = Account::create_new("test account", AccountType::Liability);
        let id1 = a.id;
        let mut b = Books::build_empty("My Books");
        b.add_account(a);

        let a2 = &b.accounts()[0];
        assert_eq!(id1, a2.id);
    }

    #[test]
    fn test_delete_account(){
        let (mut books, id1, id2) = setup_books();
        let _result = books.delete_account(&id1);
        assert!(matches!((), _result));
        assert!(books.accounts.get(&id1).is_none());
        assert!(books.accounts.get(&id2).is_some());
    }

    #[test]
    fn test_cannot_delete_account_with_transactions(){
        let (mut books, id1, id2) = setup_books();
        let t1 = build_transaction(None, Some(id1));
        books.add_transaction(t1).unwrap();
        let result = books.delete_account(&id1);
        assert_eq!(format!("Account {} can not be deleted as it has transactions.", id1).as_str(), result.err().unwrap().error);
        assert!(books.accounts.get(&id1).is_some());
        assert!(books.accounts.get(&id2).is_some());
    }

    #[test]
    fn test_cannot_delete_with_invalid_account_id(){
        let (mut books, id1, id2) = setup_books();
        let t1 = build_transaction(None, Some(id1));
        books.add_transaction(t1).unwrap();
        let id = &Uuid::new_v4();
        let result = books.delete_account(id);
        assert_eq!(format!("Account {} not found.", id  ).as_str(), result.err().unwrap().error);
        assert!(books.accounts.get(&id1).is_some());
        assert!(books.accounts.get(&id2).is_some());
    }

    #[test]
    fn test_add_transaction() {
        let (mut books, id1, id2) = setup_books();
        let t1 = build_transaction(Some(id1), Some(id2));
        let t1_id = t1.id;
        books.add_transaction(t1).unwrap();
        let t1_2 = &books.transactions()[0];
        assert_eq!(t1_id, t1_2.id);
    }

    #[test]
    fn test_double_entry_required() {
        let (mut books, id1, id2) = setup_books();
        books.settings.require_double_entry = true;
        assert_eq!(0, books.transactions.len());
        let mut t1 = build_transaction(Some(id1), Some(id2));
        t1.entries.pop();
        let result = books.add_transaction(t1);
        assert_eq!("A transaction needs at least two entries (double entry required is on).".to_string(), result.err().unwrap().error);
        assert_eq!(0, books.transactions.len());
    }

    #[test]
    fn test_at_least_one_entry_required() {
        let (mut books, id1, id2) = setup_books();
        assert_eq!(0, books.transactions.len());
        let mut t1 = build_transaction(Some(id1), Some(id2));
        t1.entries.pop();
        t1.entries.pop();
        let result = books.add_transaction(t1);
        assert_eq!("A transaction must have at least one entry".to_string(), result.err().unwrap().error);
        assert_eq!(0, books.transactions.len());
    }


    #[test]
    fn test_add_transaction_no_cr_account() {
        let (mut books, id1, _) = setup_books();
        let t1 = build_transaction(Some(id1), None);
        let t1_id = t1.id;
        books.add_transaction(t1).unwrap();
        let t1_2 = &books.transactions()[0];
        assert_eq!(t1_id, t1_2.id);
    }

    #[test]
    fn test_add_transaction_no_dr_account() {
        let (mut books, _, id2) = setup_books();
        let t1 = build_transaction(None, Some(id2));
        let t1_id = t1.id;
        books.add_transaction(t1).unwrap();
        let t1_2 = &books.transactions()[0];
        assert_eq!(t1_id, t1_2.id);
    }

    #[test]
    fn test_add_transaction_invalid_dr_account() {
        let (mut books, _, id2) = setup_books();
        let t1 = build_transaction(Some(Uuid::new_v4()), Some(id2));
        let _result = books.add_transaction(t1);
        let expected: Result<(), BooksError> = Err(BooksError { error: "Invalid CR account".to_string() });
        assert!(matches!(expected, _result));
        assert_eq!(0, (&books.transactions()).len());
    }

    #[test]
    fn test_add_transaction_invalid_cr_account() {
        let (mut books, id1, _) = setup_books();
        let t1 = build_transaction(Some(id1), Some(Uuid::new_v4()));
        let _result = books.add_transaction(t1);
        let expected: Result<(), BooksError> = Err(BooksError { error: "Invalid CR account".to_string() });
        assert!(matches!(expected, _result));
        assert_eq!(0, (&books.transactions()).len());
    }

    #[test]
    fn test_add_transaction_no_account() {
        let (mut books, _id1, _id2) = setup_books();
        let t1 = build_transaction(None, None);
        let _result = books.add_transaction(t1);
        let expected: Result<(), BooksError> = Err(BooksError { error: "A transaction must have at least one account".to_string() });
        assert!(matches!(expected, _result));
        assert_eq!(0, (&books.transactions()).len());
    }

    #[test]
    fn test_account_transactions() {
        let (mut books, id1, id2) = setup_books();
        let t1 = build_transaction_with_date(Some(id1), Some(id2), NaiveDate::from_ymd(2022, 6, 4));
        let t2 = build_transaction_with_date(None, Some(id2),NaiveDate::from_ymd(2022, 6, 5));
        let t3 = build_transaction_with_date(Some(id1), None, NaiveDate::from_ymd(2022, 7, 1));
        let t4 = build_transaction_with_date(Some(id2), Some(id1), NaiveDate::from_ymd(2022, 7, 2));
        let t1a1e1 = &t1.account_entries(id1)[0];
        let t3a1e3 = &t3.account_entries(id1)[0];
        let t4a1e4 = &t4.account_entries(id1)[0];
        let t1a2e1 = &t1.account_entries(id2)[0];
        let t2a2e1 = &t2.account_entries(id2)[0];
        let t4a2e1 = &t4.account_entries(id2)[0];
        books.add_transaction(t1).unwrap();
        books.add_transaction(t2).unwrap();
        books.add_transaction(t3).unwrap();
        books.add_transaction(t4).unwrap();
        let a1_entries = books.account_entries(id1).unwrap();
        assert_eq!(3, a1_entries.len());

        let entry1 = &a1_entries[0];
        assert_eq!(t1a1e1.id, entry1.id);
        assert_eq!(dec!(10000), entry1.balance.unwrap());

        let entry2 = &a1_entries[1];
        assert_eq!(t3a1e3.id, entry2.id);
        assert_eq!(dec!(20000), entry2.balance.unwrap());

        let entry3 = &a1_entries[2];
        println!("{:?}", entry3);
        assert_eq!(t4a1e4.id, entry3.id);
        assert_eq!(dec!(10000), entry3.balance.unwrap());

        let a2_entries = books.account_entries(id2).unwrap();
        assert_eq!(3, a2_entries.len());

        let entry21 = &a2_entries[0];
        assert_eq!(t1a2e1.id, entry21.id);
        assert_eq!(dec!(-10000), entry21.balance.unwrap());

        let entry22 = &a2_entries[1];
        assert_eq!(t2a2e1.id, entry22.id);
        assert_eq!(dec!(-20000), entry22.balance.unwrap());

        let entry23 = &a2_entries[2];
        assert_eq!(t4a2e1.id, entry23.id);
        assert_eq!(dec!(-10000), entry23.balance.unwrap());


    }
    #[test]
    fn test_add_schedule() {
        let (mut books, id1, id2) = setup_books();
        let st1 = build_schedule(Some(id1), Some(id2), NaiveDate::from_ymd(2022, 6, 4));
        let _result = books.add_schedule(st1);
        let expected: Result<(), BooksError> = Err(BooksError { error: "Invalid CR account".to_string() });
        assert!(matches!(expected, _result));
        assert_eq!(1, (&books.schedules()).len());
    }

    #[test]
    fn test_update_schedule() {
        let (mut books, id1, id2) = setup_books();
        let st1 = build_schedule(Some(id1), Some(id2), NaiveDate::from_ymd(2022, 6, 4));
        let mut st1_copy = st1.clone();
        let _result = books.add_schedule(st1);

        st1_copy.description = "test changed".to_string();
        let _result = books.update_schedule(st1_copy);
        assert_eq!(1, (books.schedules()).len());
        assert_eq!("test changed", books.schedules()[0].description);
    }


    #[test]
    fn test_add_schedule_invalid_dr_account() {
        let (mut books, id1, id2) = setup_books();
        let st1 = build_schedule(Some(id1), Some(id2), NaiveDate::from_ymd(2022, 6, 4));
        let _result = books.add_schedule(st1);
        let expected: Result<(), BooksError> = Ok(());
        assert!(matches!(expected, _result));
        assert_eq!(1, (&books.schedules()).len());
    }

    #[test]
    fn test_add_schedule_invalid_cr_account() {
        let (mut books, id1, _) = setup_books();
        let st1 = build_schedule(Some(id1), Some(Uuid::new_v4()), NaiveDate::from_ymd(2022, 6, 4));
        let _result = books.add_schedule(st1);
        let expected: Result<(), BooksError> = Err(BooksError { error: "Invalid CR account".to_string() });
        assert!(matches!(expected, _result));
        assert_eq!(0, (&books.schedules()).len());
    }

    #[test]
    fn test_add_schedule_no_account() {
        let (mut books, _id1, _id2) = setup_books();
        let st1 = build_schedule(None, None, NaiveDate::from_ymd(2022, 6, 4));
        let result = books.add_schedule(st1);
        assert_eq!("A schedule must have at least one account".to_string(), result.err().unwrap().error);
        assert_eq!(0, (&books.schedules()).len());
    }

    #[test]
	fn test_generate() {
		let (mut books, id1, id2) = setup_books();
        let _result = books.add_schedule(
            Schedule {
                id: Uuid::new_v4(),
                name: "S_1".to_string(),
                period: ScheduleEnum::Months,
                frequency: 3,
                start_date:   NaiveDate::from_ymd(2022, 3, 11),
                end_date: None,
                last_date:   None,
                amount:      dec!(100.99),
                description: "st test 1".to_string(),
                dr_account_id: Some(id1),
                cr_account_id: Some(id2)
            });

            let _result = books.add_schedule(
                Schedule {
                    id: Uuid::new_v4(),
                    name: "S_2".to_string(),
                    period: ScheduleEnum::Days,
                    frequency: 45,
                    start_date:   NaiveDate::from_ymd(2022, 3, 11),
                    end_date: None,
                    last_date:   None,
                    amount:      dec!(20.23),
                    description: "st test 2".to_string(),
                    dr_account_id: Some(id2),
                    cr_account_id: Some(id1)
                });

        assert_eq!(0, books.transactions.len());
        books.generate(NaiveDate::from_ymd(2023, 3, 11));

		assert_eq!(14, books.transactions.len());
		assert_eq!("st test 2", books.transactions[2].entries[0].description);
		assert_eq!("st test 1", books.transactions[4].entries[0].description);
	}

    fn setup_books() -> (Books, Uuid, Uuid) {
        let mut books = Books::build_empty("My Books");
        let dr_account1 = Account::create_new("Savings Account 1", AccountType::Asset);
        let id1: Uuid = dr_account1.id;
        books.add_account(dr_account1);
        let cr_account1 = Account::create_new("Savings Account 2", AccountType::Asset);
        let id2: Uuid = cr_account1.id;
        books.add_account(cr_account1);
        (books, id1, id2)
    }

    fn build_transaction(id1: Option<Uuid>, id2: Option<Uuid>) -> Transaction {
        build_transaction_with_date(id1, id2, NaiveDate::from_ymd(2022, 6, 4))
    }

    fn build_transaction_with_date(dr_account_id: Option<Uuid>, cr_account_id: Option<Uuid>, date: NaiveDate) -> Transaction {
        let transaction_id = Uuid::new_v4();
        let description_str = "received moneys";
        let amount = dec!(10000);
        let mut t1 = Transaction{
            id: transaction_id,
            entries: Vec::new(),
        };

        if dr_account_id.is_some() {
            t1.entries.push(Entry{id:Uuid::new_v4(),transaction_id,date,description: description_str.to_string(),account_id:dr_account_id.unwrap(),
                transaction_type:Side::Debit, amount,status:TransactionStatus::Recorded,balance:None,schedule_id: None })
        }

        if cr_account_id.is_some() {
            t1.entries.push(Entry{id:Uuid::new_v4(),transaction_id,date,description: description_str.to_string(),account_id:cr_account_id.unwrap(),
                transaction_type:Side::Credit,amount,status:TransactionStatus::Recorded,balance:None,schedule_id: None })
        }
        t1
    }

    fn build_schedule(id1: Option<Uuid>, id2: Option<Uuid>, start_date: NaiveDate) -> Schedule {
        let s1 = Schedule {
            id: Uuid::new_v4(),
            name: "Reoccuring transaction".to_string(),
            start_date,
            end_date: None,
            last_date: None,
            description: "Reoccuring transaction".to_string(),
            dr_account_id: id1,
            cr_account_id: id2,
            amount: dec!(100),
            frequency: 1,
            period: ScheduleEnum::Months
        };
        s1
    }

}<|MERGE_RESOLUTION|>--- conflicted
+++ resolved
@@ -63,10 +63,7 @@
         for a in self.accounts.values() {
             accounts_clone.push(a.clone());
         }
-<<<<<<< HEAD
-=======
-
->>>>>>> 907bd603
+
         accounts_clone.sort_by(|a, b| {
             let result = a.account_type.order().cmp(&b.account_type.order());
             if result == Ordering::Equal {
